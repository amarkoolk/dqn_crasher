--- conflicted
+++ resolved
@@ -14,12 +14,8 @@
 warnings.filterwarnings("ignore", message="divide by zero encountered in double_scalars")
 warnings.filterwarnings("ignore", message="invalid value encountered in double_scalars")
 warnings.filterwarnings("ignore", message="overflow encountered in exp")
-<<<<<<< HEAD
-import numpy as np
-=======
 warnings.filterwarnings("ignore", message="divide by zero encountered in scalar divide")
 warnings.filterwarnings("ignore", message="invalid value encountered in scalar divide")
->>>>>>> fc2aa0c8
 
 import argparse
 from dqn import DQN
@@ -45,8 +41,6 @@
                     help='maximum number of training steps in total')
 parser.add_argument('--cuda', type=bool, default=True,
                     help='Add cuda')
-parser.add_argument('--entropy-coef', type=float, default=0.01,
-                    help='Entropy coefficient to encourage exploration.')
 
 # SPECIFIC DQN PARAMETERS  
 parser.add_argument('--batch-size', type=int, default=128,
@@ -85,26 +79,17 @@
 record_video = False
 save_every = 1000
 
-<<<<<<< HEAD
 max_steps = args.max_steps
 collision_coefficient = args.collision_coefficient
 ttc_x_coefficient = args.ttc_x_coefficient
 ttc_y_coefficient = args.ttc_y_coefficient
-=======
-num_workers = 40
-
-num_episodes = 1000
-collision_coefficient = 400
-ttc_x_coefficient = 4
-ttc_y_coefficient = 1
->>>>>>> fc2aa0c8
+num_workers = args.num_workers
 
 spawn_configs =  ['behind_left', 'behind_right', 'behind_center', 'adjacent_left', 'adjacent_right', 'forward_left', 'forward_right', 'forward_center']
 num_configs = 8
 # spawn_configs =  ['forward_left', 'forward_right', 'forward_center']
 # num_configs = 3
 
-<<<<<<< HEAD
 # BATCH_SIZE is the number of transitions sampled from the replay buffer
 # GAMMA is the discount factor as mentioned in the previous section
 # EPS_START is the starting value of epsilon
@@ -122,10 +107,6 @@
 ReplayBuffer = args.replay_buffer
 
 hidden_dim = args.hidden_dim
-=======
-# spawn_configs =  ['forward_left', 'forward_right', 'forward_center']
-# num_configs = 3
->>>>>>> fc2aa0c8
 
 if wlog:
     wandb.init(
@@ -177,7 +158,7 @@
     "ttc_y_reward": ttc_y_coefficient,  # The reward range for time to collision in the y direction with the ego vehicle.
     "spawn_configs": spawn_configs[:num_configs]
 }
-env = gym.make('crash-v0', render_mode='rgb_array')
+
 if record_video:
     env = gym.vector.AsyncVectorEnv([
         lambda: RecordVideo(gym.make('crash-v0', config = env_config, render_mode='rgb_array'), \
@@ -189,7 +170,6 @@
     ])
 else:
     env = gym.vector.make('crash-v0', num_envs = num_workers, config = env_config, render_mode='rgb_array')
-    # env = gym.vector.make('highway-v0', num_envs = num_workers, config = env_config, render_mode='rgb_array')
 
 # set up matplotlib
 is_ipython = 'inline' in matplotlib.get_backend()
@@ -198,7 +178,7 @@
 
 plt.ion()
 
-device = torch.device("cuda" if torch.cuda.is_available() else "cpu")
+device = torch.device("cuda" if (torch.cuda.is_available() and args.cuda)  else "cpu")
 
 Transition = namedtuple('Transition',
                         ('state', 'action', 'next_state', 'reward'))
@@ -335,101 +315,6 @@
 # else:
 #     num_episodes = 100
 num_crashes = []
-<<<<<<< HEAD
-episode_crashes = []
-i_episode = 0     
-episode_reward = 0
-x_dist = []
-y_dist = []
-x_vel = []
-y_vel = []
-ttc_x = []
-ttc_y = []
-step = 0
-# Initialize the environment and get it's state
-state, info = env.reset()
-for t in count():
-    if record_video and (i_episode % 100 == 0):
-        env.unwrapped.automatic_rendering_callback = env.video_recorder.capture_frame
-
-    state = torch.tensor(state.flatten(), dtype=torch.float32, device=device).unsqueeze(0)
-    action = select_action(state)
-    observation, reward, terminated, truncated, info = env.step(action.item())
-    if record_video and (i_episode % 100 == 0):
-        env.render()
-
-    step+=1
-
-    reward = torch.tensor([reward], device=device)
-    done = terminated or truncated
-
-    episode_reward += reward.item()
-    ttc_x.append(abs(info['ttc_x']))
-    ttc_y.append(abs(info['ttc_y']))
-    x_dist.append(abs(info['dx']))
-    y_dist.append(abs(info['dy']))
-    x_vel.append(abs(info['dvx']))
-    y_vel.append(abs(info['dvy']))
-    num_crashes.append(float(info['crashed']))
-
-    if terminated:
-        next_state = None
-    else:
-        next_state = torch.tensor(observation.flatten(), dtype=torch.float32, device=device).unsqueeze(0)
-
-    # Store the transition in memory
-    memory.push(state, action, next_state, reward)
-
-    # Move to the next state
-    state = next_state
-
-    # Perform one step of the optimization (on the policy network)
-    optimize_model()
-
-    # Soft update of the target network's weights
-    # θ′ ← τ θ + (1 −τ )θ′
-    target_net_state_dict = target_net.state_dict()
-    policy_net_state_dict = policy_net.state_dict()
-    for key in policy_net_state_dict:
-        target_net_state_dict[key] = policy_net_state_dict[key]*TAU + target_net_state_dict[key]*(1-TAU)
-    target_net.load_state_dict(target_net_state_dict)
-
-    if save_model and (i_episode%save_every == 0 and i_episode > 0):
-        torch.save(policy_net.state_dict(), wandb.run.dir + "/model-{}.pt".format(i_episode))
-
-    if wlog:
-        logging.info("Episode:{},Step:{},Observations:{},Actions:{},Reward:{},Done:{},Info:{}".format(i_episode, step, np.asarray(observation), action, reward, done, info))
-
-    if done:
-        episode_rewards.append(episode_reward)
-        episode_crashes.append(float(info['crashed']))
-        # plot_durations()
-        if wlog:
-            wandb.log({"train/reward": episode_reward, \
-                    "train/duration": step+1, \
-                    "train/success_rate": sum(num_crashes)/(i_episode+1), \
-                    "train/sr_100": sum(episode_crashes[-100:])/(100), \
-                    "train/num_crashes": sum(num_crashes),\
-                    "train/min_ttcx": min(ttc_x), \
-                    "train/min_ttcy": min(ttc_y), \
-                    "train/min_x_dist": min(x_dist), \
-                    "train/min_y_dist": min(y_dist), \
-                    "train/min_x_vel": min(x_vel), \
-                    "train/min_y_vel": min(y_vel)})
-        step=0
-        i_episode +=1     
-        episode_reward = 0
-        x_dist = []
-        y_dist = []
-        x_vel = []
-        y_vel = []
-        ttc_x = []
-        ttc_y = []
-        # Initialize the environment and get it's state
-        state, info = env.reset()
-    if t > max_steps:
-        break
-=======
 i_episode = 0
 episode_rewards = np.zeros(num_workers)
 duration = np.zeros(num_workers)
@@ -451,16 +336,7 @@
 
         reward = torch.tensor(reward, device=device)
         done = terminated | truncated
-        # if done.any():
-        #     print('Final Observation: {}'.format(info['final_observation']))
-        #     print('Final Info: {}'.format(info['final_info']))
-
-        # print('Info: {}'.format(info))
-        # episode_reward += reward.item()
-        # ttc_x += info['ttc_x']
-        # ttc_y += info['ttc_y']
-        # num_crashes.append(float(info['crashed']))
-        
+
         next_state = torch.tensor(observation.reshape(num_workers,n_observations), dtype=torch.float32, device=device)
         for worker in range(num_workers):
             if terminated[worker]:
@@ -476,42 +352,34 @@
         # Perform one step of the optimization (on the policy network)
         optimize_model()
 
-        # Soft update of the target network's weights
-        # θ′ ← τ θ + (1 −τ )θ′
-        target_net_state_dict = target_net.state_dict()
-        policy_net_state_dict = policy_net.state_dict()
-        for key in policy_net_state_dict:
-            target_net_state_dict[key] = policy_net_state_dict[key]*TAU + target_net_state_dict[key]*(1-TAU)
-        target_net.load_state_dict(target_net_state_dict)
-
-        if save_model and (i_episode%save_every == 0 and i_episode > 0):
-            torch.save(policy_net.state_dict(), wandb.run.dir + "/model-{}.pt".format(i_episode))
-
-        for worker in range(num_workers):
-            if done[worker]:
-                num_crashes.append(float(info['final_info'][worker]['crashed']))
-                i_episode += 1
-                if wlog:
-                    wandb.log({"train/reward": episode_rewards[worker],
-                               "train/num_crashes": sum(num_crashes),
-                               "train/duration" : duration[worker],
-                               "train/sr_100": sum(num_crashes[-100:])/100})
-                episode_rewards[worker] = 0
-                duration[worker] = 0
-
-            t_step += 1
-            pbar.update(1)
-
-        if t_step >= max_steps:
-            break
->>>>>>> fc2aa0c8
-
-        # if done:
-        #     episode_rewards.append(episode_reward)
-        #     # plot_durations()
-        #     if wlog:
-        #         wandb.log({"train/reward": episode_reward, "train/duration": t+1, "train/success_rate": sum(num_crashes)/(i_episode+1), "train/num_crashes": sum(num_crashes)})
-        #     break
+    # Perform one step of the optimization (on the policy network)
+    optimize_model()
+
+    # Soft update of the target network's weights
+    # θ′ ← τ θ + (1 −τ )θ′
+    target_net_state_dict = target_net.state_dict()
+    policy_net_state_dict = policy_net.state_dict()
+    for key in policy_net_state_dict:
+        target_net_state_dict[key] = policy_net_state_dict[key]*TAU + target_net_state_dict[key]*(1-TAU)
+    target_net.load_state_dict(target_net_state_dict)
+
+    for worker in range(num_workers):
+        if done[worker]:
+            num_crashes.append(float(info['final_info'][worker]['crashed']))
+            i_episode += 1
+            if wlog:
+                wandb.log({"train/reward": episode_rewards[worker],
+                            "train/num_crashes": sum(num_crashes),
+                            "train/duration" : duration[worker],
+                            "train/sr_100": sum(num_crashes[-100:])/100})
+            episode_rewards[worker] = 0
+            duration[worker] = 0
+
+        t_step += 1
+        pbar.update(1)
+
+    if t_step >= max_steps:
+        break
 
 if save_model:
     torch.save(policy_net.state_dict(), wandb.run.dir + "/model-{}.pt".format(len(episode_rewards)))
